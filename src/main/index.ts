--- conflicted
+++ resolved
@@ -29,15 +29,13 @@
 import { utilHandlers } from './handlers/util-handlers'
 import { screenHandlers } from './handlers/screen-handlers'
 import { cameraHandlers } from './handlers/camera-handlers'
-import { proxyHandlers } from './handlers/proxy-handlers'
+import { registerProxyHandlers } from './handlers/proxy-handlers'
 import {
   backgroundAgentHandlers,
   shutdownBackgroundAgentScheduler
 } from './handlers/background-agent-handlers'
 import { pubsubHandlers } from './handlers/pubsub-handlers'
 import { todoHandlers } from './handlers/todo-handlers'
-import { mcpHandlers, cleanupMcpHandlers } from './handlers/mcp-handlers'
-import { cleanupMcpClients } from './mcp/index'
 
 // 動的インポートを使用してfix-pathパッケージを読み込む
 // eslint-disable-next-line no-restricted-syntax
@@ -225,7 +223,7 @@
         {
           label: 'GitHub Repository',
           click: async () => {
-            await shell.openExternal('https://github.com/aws-samples/bedrock-engineer')
+            await shell.openExternal('https://github.com/daisuke-awaji/bedrock-engineer')
           }
         }
       ]
@@ -435,8 +433,9 @@
   registerIpcHandlers(backgroundAgentHandlers, { loggerCategory: 'background-agent:ipc' })
   registerIpcHandlers(pubsubHandlers, { loggerCategory: 'pubsub:ipc' })
   registerIpcHandlers(todoHandlers, { loggerCategory: 'todo:ipc' })
-  registerIpcHandlers(mcpHandlers, { loggerCategory: 'mcp:ipc' })
-  registerIpcHandlers(proxyHandlers, { loggerCategory: 'proxy:ipc' })
+
+  // プロキシ関連IPCハンドラーの登録
+  registerProxyHandlers()
 
   // ログハンドラーの登録
   registerLogHandler()
@@ -505,25 +504,6 @@
       })
     }
 
-<<<<<<< HEAD
-    // MCP クライアントのクリーンアップ処理
-    try {
-      cleanupMcpHandlers()
-      // 非同期クリーンアップは fire-and-forget で実行（before-quit は同期）
-      cleanupMcpClients()
-        .then(() => {
-          log.info('MCP clients cleanup completed')
-        })
-        .catch((error) => {
-          log.error('Failed to cleanup MCP clients', {
-            error: error instanceof Error ? error.message : String(error)
-          })
-        })
-    } catch (error) {
-      log.error('Failed to cleanup MCP clients', {
-        error: error instanceof Error ? error.message : String(error)
-      })
-=======
     // Close API server to release port
     if (apiServer) {
       try {
@@ -535,7 +515,6 @@
           error: error instanceof Error ? error.message : String(error)
         })
       }
->>>>>>> 8f080743
     }
 
     // Background Agent Schedulerのシャットダウン処理（強化版）
