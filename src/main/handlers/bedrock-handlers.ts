import { IpcMainInvokeEvent, app } from 'electron'
import { promises as fs } from 'fs'
<<<<<<< HEAD
import { bedrock } from '../api'
import { getModelMaxTokens } from '../../common/models/models'
=======
import path from 'path'
import os from 'os'
import { getBedrockService } from '../api/bedrock-service-registry'
import { getModelMaxTokens } from '../api/bedrock/models'
>>>>>>> 5c07f0d6
import { createCategoryLogger } from '../../common/logger'
import { store } from '../../preload/store'
import { buildAllowedOutputDirectories, resolveSafeOutputPath } from '../security/path-utils'

const bedrockLogger = createCategoryLogger('bedrock:ipc')

function getAllowedMediaDirectories(): string[] {
  const projectPathValue = store.get('projectPath')
  const projectPath =
    typeof projectPathValue === 'string' && projectPathValue.trim().length > 0
      ? projectPathValue
      : undefined
  const userDataPathValue = store.get('userDataPath')
  const userDataPath =
    typeof userDataPathValue === 'string' && userDataPathValue.trim().length > 0
      ? userDataPathValue
      : undefined

  return buildAllowedOutputDirectories({
    projectPath,
    userDataPath,
    additional: [
      path.join(app.getPath('videos'), 'bedrock-engineer'),
      path.join(app.getPath('downloads'), 'bedrock-engineer'),
      app.getPath('videos'),
      app.getPath('downloads'),
      app.getPath('documents'),
      os.tmpdir()
    ]
  })
}

function sanitizeMediaOutputPath(
  requestedPath: string | undefined,
  defaultBaseName: string
): string | undefined {
  if (!requestedPath) {
    return undefined
  }

  const allowedDirectories = getAllowedMediaDirectories()
  const defaultDirectory = path.join(app.getPath('videos'), 'bedrock-engineer')
  const { fullPath } = resolveSafeOutputPath({
    requestedPath,
    defaultDirectory,
    defaultFileName: defaultBaseName,
    allowedDirectories,
    extension: '.mp4'
  })

  return fullPath
}

export const bedrockHandlers = {
  'bedrock:generateImage': async (_event: IpcMainInvokeEvent, params: any) => {
    bedrockLogger.debug('Generating image', {
      modelId: params.modelId,
      promptLength: params.prompt?.length
    })
    const bedrock = await getBedrockService()
    const result = await bedrock.generateImage(params)
    bedrockLogger.info('Image generated successfully')
    return result
  },

  'bedrock:recognizeImage': async (_event: IpcMainInvokeEvent, params: any) => {
    bedrockLogger.debug('Recognizing images', {
      imagePaths: params.imagePaths,
      imageCount: params.imagePaths?.length || 0,
      hasPrompt: !!params.prompt
    })

    // ImageRecognitionServiceは単一のimagePathを期待するため、配列から最初の要素を取り出す
    const bedrock = await getBedrockService()
    const result = await bedrock.recognizeImage({
      imagePath: params.imagePaths[0], // 配列から単一の文字列を取り出す
      prompt: params.prompt,
      modelId: params.modelId
    })

    bedrockLogger.info('Images recognized successfully')
    return result
  },

  'bedrock:retrieve': async (_event: IpcMainInvokeEvent, params: any) => {
    bedrockLogger.debug('Retrieving from knowledge base', {
      knowledgeBaseId: params.knowledgeBaseId,
      queryLength: params.query?.length
    })

    // Transform parameters to match AWS Bedrock Knowledge Base API format
    const retrieveCommand = {
      knowledgeBaseId: params.knowledgeBaseId,
      retrievalQuery: {
        text: params.query
      },
      ...(params.retrievalConfiguration && {
        retrievalConfiguration: params.retrievalConfiguration
      })
    }

    const bedrock = await getBedrockService()
    const result = await bedrock.retrieve(retrieveCommand)
    bedrockLogger.info('Retrieved successfully from knowledge base')
    return result
  },

  'bedrock:invokeAgent': async (_event: IpcMainInvokeEvent, params: any) => {
    bedrockLogger.debug('Invoking Bedrock agent', {
      agentId: params.agentId,
      agentAliasId: params.agentAliasId,
      hasSessionId: !!params.sessionId
    })
    const bedrock = await getBedrockService()
    const result = await bedrock.invokeAgent(params)
    bedrockLogger.info('Agent invoked successfully')
    return result
  },

  'bedrock:invokeFlow': async (_event: IpcMainInvokeEvent, params: any) => {
    bedrockLogger.debug('Invoking Bedrock flow', {
      flowIdentifier: params.flowIdentifier,
      flowAliasIdentifier: params.flowAliasIdentifier
    })

    // Ensure params has the correct structure
    const invokeFlowParams = {
      flowIdentifier: params.flowIdentifier,
      flowAliasIdentifier: params.flowAliasIdentifier,
      // Handle both input (legacy) and inputs (correct format)
      inputs: params.inputs || (params.input ? [params.input] : []),
      enableTrace: params.enableTrace
    }

    const bedrock = await getBedrockService()
    const result = await bedrock.invokeFlow(invokeFlowParams)
    bedrockLogger.info('Flow invoked successfully')
    return result
  },

  'bedrock:translateText': async (_event: IpcMainInvokeEvent, params: any) => {
    bedrockLogger.debug('Translating text', {
      sourceLanguage: params.sourceLanguage,
      targetLanguage: params.targetLanguage,
      textLength: params.text?.length || 0,
      hasCacheKey: !!params.cacheKey
    })

    const bedrock = await getBedrockService()
    const result = await bedrock.translateText({
      text: params.text,
      sourceLanguage: params.sourceLanguage,
      targetLanguage: params.targetLanguage,
      cacheKey: params.cacheKey
    })

    bedrockLogger.info('Text translated successfully', {
      sourceLanguage: result.sourceLanguage,
      targetLanguage: result.targetLanguage,
      originalLength: result.originalText.length,
      translatedLength: result.translatedText.length
    })
    return result
  },

  'bedrock:translateBatch': async (_event: IpcMainInvokeEvent, params: any) => {
    bedrockLogger.debug('Batch translating texts', {
      count: params.texts?.length || 0
    })

    const bedrock = await getBedrockService()
    const result = await bedrock.translateBatch(params.texts)
    bedrockLogger.info('Batch translation completed', {
      successCount: result.length
    })
    return result
  },

  'bedrock:getTranslationCache': async (_event: IpcMainInvokeEvent, params: any) => {
    bedrockLogger.debug('Getting cached translation', {
      sourceLanguage: params.sourceLanguage,
      targetLanguage: params.targetLanguage,
      textLength: params.text?.length || 0
    })

    const bedrock = await getBedrockService()
    const result = await bedrock.getCachedTranslation(
      params.text,
      params.sourceLanguage,
      params.targetLanguage
    )

    bedrockLogger.debug('Cache lookup completed', {
      found: !!result
    })
    return result
  },

  'bedrock:clearTranslationCache': async (_event: IpcMainInvokeEvent) => {
    bedrockLogger.debug('Clearing translation cache')
    const bedrock = await getBedrockService()
    await bedrock.clearTranslationCache()
    bedrockLogger.info('Translation cache cleared')
    return { success: true }
  },

  'bedrock:getTranslationCacheStats': async (_event: IpcMainInvokeEvent) => {
    const bedrock = await getBedrockService()
    const stats = bedrock.getTranslationCacheStats()
    bedrockLogger.debug('Translation cache stats', stats)
    return stats
  },

  'bedrock:generateVideo': async (_event: IpcMainInvokeEvent, params: any) => {
    bedrockLogger.debug('Generating video with Nova Reel', {
      promptLength: params.prompt?.length,
      durationSeconds: params.durationSeconds,
      s3Uri: params.s3Uri,
      hasSeed: !!params.seed
    })

    const sanitizedOutputPath = sanitizeMediaOutputPath(params.outputPath, 'nova_reel')

    const bedrock = await getBedrockService()
    const result = await bedrock.generateVideo({
      prompt: params.prompt,
      durationSeconds: params.durationSeconds,
      outputPath: sanitizedOutputPath,
      seed: params.seed,
      s3Uri: params.s3Uri
    })

    bedrockLogger.info('Video generation completed', {
      invocationArn: result.invocationArn,
      status: result.status?.status,
      hasLocalPath: !!result.localPath
    })
    return result
  },

  'bedrock:startVideoGeneration': async (_event: IpcMainInvokeEvent, params: any) => {
    bedrockLogger.debug('Starting video generation with Nova Reel', {
      promptLength: params.prompt?.length,
      durationSeconds: params.durationSeconds,
      s3Uri: params.s3Uri,
      hasSeed: !!params.seed,
      hasInputImages: !!params.inputImages,
      imageCount: params.inputImages?.length || 0,
      hasPrompts: !!params.prompts,
      promptCount: params.prompts?.length || 0
    })

    const sanitizedOutputPath = sanitizeMediaOutputPath(params.outputPath, 'nova_reel')

    const bedrock = await getBedrockService()
    const result = await bedrock.startVideoGeneration({
      prompt: params.prompt,
      durationSeconds: params.durationSeconds,
      outputPath: sanitizedOutputPath,
      seed: params.seed,
      s3Uri: params.s3Uri,
      inputImages: params.inputImages,
      prompts: params.prompts
    })

    bedrockLogger.info('Video generation started', {
      invocationArn: result.invocationArn,
      status: result.status?.status
    })
    return result
  },

  'bedrock:checkVideoStatus': async (_event: IpcMainInvokeEvent, params: any) => {
    bedrockLogger.debug('Checking video generation status', {
      invocationArn: params.invocationArn
    })

    const bedrock = await getBedrockService()
    const result = await bedrock.getVideoJobStatus(params.invocationArn)

    bedrockLogger.debug('Video status checked', {
      invocationArn: params.invocationArn,
      status: result.status
    })
    return result
  },

  'bedrock:downloadVideo': async (_event: IpcMainInvokeEvent, params: any) => {
    bedrockLogger.debug('Downloading video from S3', {
      s3Uri: params.s3Uri,
      localPath: params.localPath
    })

    const sanitizedLocalPath = sanitizeMediaOutputPath(params.localPath, 'nova_reel')
    if (!sanitizedLocalPath) {
      throw new Error('A localPath is required to download the video')
    }

    const bedrock = await getBedrockService()
    const downloadedPath = await bedrock.downloadVideoFromS3(params.s3Uri, sanitizedLocalPath)

    // Get file size for response
    const stats = await fs.stat(downloadedPath)

    bedrockLogger.info('Video downloaded successfully', {
      downloadedPath,
      fileSize: stats.size
    })

    return {
      downloadedPath,
      fileSize: stats.size
    }
  },

  'bedrock:getModelMaxTokens': async (_event: IpcMainInvokeEvent, params: { modelId: string }) => {
    bedrockLogger.debug('Getting model max tokens', { modelId: params.modelId })

    const maxTokens = getModelMaxTokens(params.modelId)

    bedrockLogger.debug('Retrieved model max tokens', {
      modelId: params.modelId,
      maxTokens
    })
    return { maxTokens }
  }
} as const<|MERGE_RESOLUTION|>--- conflicted
+++ resolved
@@ -1,14 +1,9 @@
 import { IpcMainInvokeEvent, app } from 'electron'
 import { promises as fs } from 'fs'
-<<<<<<< HEAD
-import { bedrock } from '../api'
-import { getModelMaxTokens } from '../../common/models/models'
-=======
 import path from 'path'
 import os from 'os'
 import { getBedrockService } from '../api/bedrock-service-registry'
 import { getModelMaxTokens } from '../api/bedrock/models'
->>>>>>> 5c07f0d6
 import { createCategoryLogger } from '../../common/logger'
 import { store } from '../../preload/store'
 import { buildAllowedOutputDirectories, resolveSafeOutputPath } from '../security/path-utils'
