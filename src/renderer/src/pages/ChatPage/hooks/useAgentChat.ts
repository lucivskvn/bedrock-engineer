import { rendererLogger as log } from '@renderer/lib/logger';
import {
  ConversationRole,
  ContentBlock,
  Message,
  ToolUseBlockStart,
  ImageFormat
} from '@aws-sdk/client-bedrock-runtime'
import { ToolState } from '@/types/agent-chat'
import { generateMessageId } from '@/types/chat/metadata'
import { StreamChatCompletionProps, streamChatCompletion } from '@renderer/lib/api'
import { useCallback, useEffect, useMemo, useRef, useState } from 'react'
import { generateSessionTitle } from '../utils/titleGenerator'
import { useSettings } from '@renderer/contexts/SettingsContext'
import { useChatHistory } from '@renderer/contexts/ChatHistoryContext'
import toast from 'react-hot-toast'
import { useTranslation } from 'react-i18next'
import { useLightProcessingModel } from '@renderer/lib/modelSelection'
import { useAgentTools } from './useAgentTools'
import { getThinkingSupportedModelIds } from '@common/models/models'

import { AttachedImage } from '../components/InputForm/TextArea'
import { ChatMessage } from '@/types/chat/history'
import { ToolName, isMcpTool } from '@/types/tools'
import { notificationService } from '@renderer/services/NotificationService'
import { limitContextLength } from '@renderer/lib/contextLength'
import { IdentifiableMessage } from '@/types/chat/message'
import { PromptCacheManager } from '@common/models/promptCache'
import { PricingCalculator } from '@common/models/pricing'

// メッセージの送信時に、Trace を全て載せると InputToken が逼迫するので取り除く
function removeTraces(messages) {
  return messages.map((message) => {
    if (message.content && Array.isArray(message.content)) {
      return {
        ...message,
        content: message.content.map((item) => {
          if (item.toolResult) {
            return {
              ...item,
              toolResult: {
                ...item.toolResult,
                content: item.toolResult.content.map((c) => {
                  if (c?.json?.result?.completion) {
                    // eslint-disable-next-line @typescript-eslint/no-unused-vars
                    const { traces, ...restCompletion } = c.json.result.completion
                    return {
                      ...c,
                      json: {
                        ...c.json,
                        result: {
                          ...c.json.result,
                          completion: restCompletion
                        }
                      }
                    }
                  }
                  return c
                })
              }
            }
          }
          return item
        })
      }
    }
    return message
  })
}

// reasoningContentを含むブロックを除外する関数
function removeReasoningContent(messages: Message[]): Message[] {
  return messages.map((message) => {
    if (message.content && Array.isArray(message.content)) {
      return {
        ...message,
        content: message.content.filter((block) => !('reasoningContent' in block))
      }
    }
    return message
  })
}

export const useAgentChat = (
  modelId: string,
  systemPrompt?: string,
  agentId?: string, // エージェントIDを受け取る
  sessionId?: string,
  options?: {
    enableHistory?: boolean
    tools?: ToolState[] // 明示的なツールリストを受け取るオプション
  }
) => {
  const { enableHistory = true, tools: explicitTools } = options || {} // デフォルトで履歴保存は有効

  const [messages, setMessages] = useState<IdentifiableMessage[]>([])
  const [loading, setLoading] = useState(false)
  const [reasoning, setReasoning] = useState(false)
  const [executingTool, setExecutingTool] = useState<ToolName | null>(null)
  const [latestReasoningText, setLatestReasoningText] = useState<string>('')
  const [currentSessionId, setCurrentSessionId] = useState<string | undefined>(sessionId)
  const lastAssistantMessageId = useRef<string | null>(null)
  const abortController = useRef<AbortController | null>(null)
  // キャッシュポイントを保持するための状態
  const lastCachePoint = useRef<number | undefined>(undefined)
  // タイトル生成済みフラグ（同じセッションで複数回生成しないため）
  const titleGenerated = useRef<Set<string>>(new Set())
  // メッセージ数が閾値を超えたときにタイトル生成を実行
  const MESSAGE_THRESHOLD = 4 // タイトル生成のためのメッセージ数閾値
  const { t } = useTranslation()
  const {
    notification,
    contextLength,
    guardrailSettings,
    getAgentTools,
    agents,
    enablePromptCache,
    inferenceParams
  } = useSettings()

  // エージェントIDからツール設定を取得
  const rawEnabledTools = useMemo(() => {
    // 明示的に渡されたツールがある場合はそちらを優先
    if (explicitTools) {
      return explicitTools.filter((tool) => tool.enabled)
    }
    // エージェントIDがある場合はエージェント設定から取得
    else if (agentId) {
      // エージェントオブジェクトを取得（MCPサーバー設定の確認用）
      const currentAgent = agents.find((a) => a.id === agentId)
      const hasMcpServers = currentAgent?.mcpServers && currentAgent.mcpServers.length > 0

      const agentTools = getAgentTools(agentId).filter((tool) => tool.enabled)

      // 有効なツールをフィルタリング
      return agentTools.filter((tool) => {
        const toolName = tool.toolSpec?.name
        if (!toolName) return false

        // Tavilyツールの場合は、API Keyが設定されていることを確認
        if (toolName === 'tavilySearch') {
          // API Keyが設定されていない場合は除外
          const tavilyApiKey = window.store.get('tavilySearch')?.apikey
          return !!tavilyApiKey && tavilyApiKey.length > 0
        }

        // MCPツールの場合は、MCPサーバーが設定されていることを確認
        if (isMcpTool(toolName)) {
          // MCPサーバーが設定されていない場合は除外
          if (!hasMcpServers) {
            log.warn(
              `MCP tool "${toolName}" is enabled but no MCP servers are configured. Tool will be disabled.`
            )
            return false
          }
        }

        return true
      })
    }
    // どちらもない場合は空の配列を返す
    return []
  }, [agentId, getAgentTools, explicitTools, agents])

  // Plan/Act モードに基づいてツールをフィルタリング
  const enabledTools = useAgentTools(rawEnabledTools)

  // 通信を中断する関数
  const abortCurrentRequest = useCallback(() => {
    if (abortController.current) {
      abortController.current.abort()
      abortController.current = null
    }
    setLoading(false)
  }, [])

  // 通信を中断し、不完全なtoolUse/toolResultペアを削除する関数
  const stopGeneration = useCallback(() => {
    if (abortController.current) {
      abortController.current.abort()
      abortController.current = null

      if (messages.length > 0) {
        // メッセージのコピーを作成
        const updatedMessages = [...messages]

        // toolUseIdを収集して、完全なペアを特定する
        const toolUseIds = new Map<string, { useIndex: number; resultIndex: number }>()

        // すべてのメッセージをスキャンしてtoolUseIdを収集
        updatedMessages.forEach((msg, msgIndex) => {
          if (!msg.content) return

          msg.content.forEach((content) => {
            // toolUseを見つけた場合
            if ('toolUse' in content && content.toolUse?.toolUseId) {
              const toolUseId = content.toolUse.toolUseId
              const entry = toolUseIds.get(toolUseId) || { useIndex: -1, resultIndex: -1 }
              entry.useIndex = msgIndex
              toolUseIds.set(toolUseId, entry)
            }

            // toolResultを見つけた場合
            if ('toolResult' in content && content.toolResult?.toolUseId) {
              const toolUseId = content.toolResult.toolUseId
              const entry = toolUseIds.get(toolUseId) || { useIndex: -1, resultIndex: -1 }
              entry.resultIndex = msgIndex
              toolUseIds.set(toolUseId, entry)
            }
          })
        })

        // 削除するメッセージのインデックスを収集（後ろから削除するため降順でソート）
        const indicesToDelete = new Set<number>()

        // メッセージを削除する前に、不完全なペアの最新のメッセージを特定
        toolUseIds.forEach(({ useIndex, resultIndex }) => {
          // toolUseだけがある場合（toolResultがない）
          if (useIndex >= 0 && resultIndex === -1) {
            indicesToDelete.add(useIndex)
          }
        })

        // 削除するインデックスを降順にソートして、削除時のインデックスのずれを防ぐ
        const sortedIndicesToDelete = [...indicesToDelete].sort((a, b) => b - a)

        // 削除するメッセージがある場合のみ処理を実行
        if (sortedIndicesToDelete.length > 0) {
          // 特定したメッセージを削除
          for (const index of sortedIndicesToDelete) {
            updatedMessages.splice(index, 1)

            // メッセージ履歴からも削除
            if (currentSessionId) {
              deleteMessage(currentSessionId, index)
            }
          }

          // 更新されたメッセージ配列を設定
          setMessages(updatedMessages)

          toast.success(t('Generation stopped'))
        } else {
          // 不完全なペアがない場合は単に停止メッセージを表示
          toast.success(t('Generation stopped'))
        }
      }
    }

    setLoading(false)
    setExecutingTool(null)
  }, [messages, currentSessionId, t])

  // ChatHistoryContext から操作関数を取得
  const {
    getSession,
    createSession,
    addMessage,
    updateSessionTitle,
    setActiveSession,
    deleteMessage
  } = useChatHistory()

  // セッションの初期化
  useEffect(() => {
    const initSession = async () => {
      if (sessionId) {
        const session = getSession(sessionId)
        if (session) {
          // 既存の通信があれば中断
          abortCurrentRequest()
          setMessages(session.messages as Message[])
          setCurrentSessionId(sessionId)
          // 新しいセッションに切り替えた場合はキャッシュポイントをリセット
          lastCachePoint.current = undefined
        }
      } else if (enableHistory) {
        // 履歴保存が有効な場合のみ新しいセッションを作成
        const newSessionId = await createSession('defaultAgent', modelId, systemPrompt)
        setCurrentSessionId(newSessionId)
        // 新しいセッションを作成した場合はキャッシュポイントをリセット
        lastCachePoint.current = undefined
      }
    }

    initSession()
  }, [sessionId, enableHistory, getSession, createSession, abortCurrentRequest])

  // コンポーネントのアンマウント時にアクティブな通信を中断
  useEffect(() => {
    return () => {
      abortCurrentRequest()
    }
  }, [])

  // currentSessionId が変わった時の処理
  useEffect(() => {
    if (currentSessionId) {
      // セッション切り替え時に進行中の通信を中断
      abortCurrentRequest()
      const session = getSession(currentSessionId)
      if (session) {
        setMessages(session.messages as Message[])
        setActiveSession(currentSessionId)
        // セッション切り替え時にキャッシュポイントをリセット
        lastCachePoint.current = undefined
      }
    }
  }, [currentSessionId, getSession, setActiveSession, abortCurrentRequest])

  // メッセージの永続化を行うラッパー関数
  const persistMessage = useCallback(
    async (message: IdentifiableMessage) => {
      if (!enableHistory) return

      if (currentSessionId && message.role && message.content) {
        // メッセージにIDがなければ生成する
        if (!message.id) {
          message.id = generateMessageId()
        }

        const chatMessage: ChatMessage = {
          id: message.id,
          role: message.role,
          content: message.content,
          timestamp: Date.now(),
          metadata: {
            modelId,
            tools: enabledTools,
            converseMetadata: message.metadata?.converseMetadata // メッセージ内のメタデータを使用
          }
        }
        await addMessage(currentSessionId, chatMessage)
      }

      return message
    },
    [currentSessionId, modelId, enabledTools, enableHistory, addMessage]
  )

  const streamChat = async (props: StreamChatCompletionProps, currentMessages: Message[]) => {
    // 既存の通信があれば中断
    if (abortController.current) {
      abortController.current.abort()
    }

    // 新しい AbortController を作成
    abortController.current = new AbortController()

    // モデルがthinkingをサポートしているか確認
    const thinkingSupportedModelIds = getThinkingSupportedModelIds()
    const supportsThinking = thinkingSupportedModelIds.some((id) => modelId.includes(id))

    // Context長に基づいてメッセージを制限
    let limitedMessages = removeTraces(limitContextLength(currentMessages, contextLength))

    // モデルがthinkingをサポートしていない場合、reasoningContentを除外
    if (!supportsThinking) {
      limitedMessages = removeReasoningContent(limitedMessages)
    }

    // Prompt Cache適用（enablePromptCacheが有効な場合）
    if (enablePromptCache) {
      const cacheManager = new PromptCacheManager(modelId)
      props.messages = cacheManager.addCachePointsToMessages(
        limitedMessages,
        lastCachePoint.current
      )

      // キャッシュポイントが更新された場合、次回の会話ためにキャッシュポイントのインデックスを更新
      if (props.messages[props.messages.length - 1].content?.some((b) => b.cachePoint?.type)) {
        // 次回の会話のために現在のキャッシュポイントを更新
        // 現在のメッセージ配列の最後のインデックスを次回の最初のキャッシュポイントとして設定
        lastCachePoint.current = props.messages.length - 1
      }

      // システムプロンプトとツール設定にもキャッシュポイントを追加
      if (props.system) {
        props.system = cacheManager.addCachePointToSystem(props.system)
      }

      if (props.toolConfig) {
        props.toolConfig = cacheManager.addCachePointToTools(props.toolConfig) as any
      }
    } else {
      props.messages = limitedMessages
    }

    const generator = streamChatCompletion(props, abortController.current.signal)

    let s = ''
    let reasoningContentText = ''
    let reasoningContentSignature = ''
    let redactedContent
    let input = ''
    let role: ConversationRole = 'assistant' // デフォルト値を設定
    let toolUse: ToolUseBlockStart | undefined = undefined
    let stopReason
    const content: ContentBlock[] = []

    let messageStart = false
    try {
      for await (const json of generator) {
        if (json.messageStart) {
          role = json.messageStart.role ?? 'assistant' // デフォルト値を設定
          messageStart = true
        } else if (json.messageStop) {
          if (!messageStart) {
            log.warn('messageStop without messageStart')
            log.debug('messages before retry', messages)
            await streamChat(props, currentMessages)
            return
          }
          // 新しいメッセージIDを生成
          const messageId = generateMessageId()
          const newMessage: IdentifiableMessage = { role, content, id: messageId }

          // アシスタントメッセージの場合、最後のメッセージIDを保持
          if (role === 'assistant') {
            lastAssistantMessageId.current = messageId
          }

          // UI表示のために即時メッセージを追加
          setMessages([...currentMessages, newMessage])
          currentMessages.push(newMessage)

          // メッセージ停止時点では永続化せず、後のメタデータ処理で永続化する
          // この時点ではまだメタデータが来ていない可能性があるため

          stopReason = json.messageStop.stopReason
        } else if (json.contentBlockStart) {
          toolUse = json.contentBlockStart.start?.toolUse
        } else if (json.contentBlockStop) {
          if (toolUse) {
            let parseInput: any
            // 空文字列の場合は空オブジェクトを使用（JSONパースエラーとしない）
            if (input === '' || input === '""' || input === "''") {
              parseInput = {}
            } else {
              try {
                parseInput = JSON.parse(input)
              } catch (e) {
                parseInput = {
                  __jsonParseError: true,
                  originalInput: input,
                  maxTokens: inferenceParams.maxTokens,
                  error:
                    (e instanceof Error ? e.message : 'JSON parse failed') +
                    '\n JSON parsing failed. This error might have occurred because the token limit (character count) was exceeded while the AI was trying to create the input JSON for tool use. \nThe output needs to fit within the maxTokens limit.'
                }
              }
            }

            content.push({
              toolUse: { name: toolUse?.name, toolUseId: toolUse?.toolUseId, input: parseInput }
            })
          } else {
            if (s.length > 0) {
              const getReasoningBlock = () => {
                if (reasoningContentText.length > 0) {
                  return {
                    reasoningContent: {
                      reasoningText: {
                        text: reasoningContentText,
                        signature: reasoningContentSignature
                      }
                    }
                  }
                } else if (reasoningContentSignature.length > 0) {
                  return {
                    reasoningContent: {
                      redactedContent: redactedContent
                    }
                  }
                } else {
                  return null
                }
              }

              const reasoningBlock = getReasoningBlock()
              const contentBlocks = reasoningBlock ? [reasoningBlock, { text: s }] : [{ text: s }]
              content.push(...contentBlocks)
            }
          }
          input = ''
          setReasoning(false)
        } else if (json.contentBlockDelta) {
          const text = json.contentBlockDelta.delta?.text
          if (text) {
            s = s + text

            const getContentBlocks = () => {
              if (redactedContent) {
                return [
                  {
                    reasoningContent: {
                      redactedContent: redactedContent
                    }
                  },
                  { text: s }
                ]
              } else if (reasoningContentText.length > 0) {
                return [
                  {
                    reasoningContent: {
                      reasoningText: {
                        text: reasoningContentText,
                        signature: reasoningContentSignature
                      }
                    }
                  },
                  { text: s }
                ]
              } else {
                return [{ text: s }]
              }
            }

            const contentBlocks = getContentBlocks()
            setMessages([...currentMessages, { role, content: contentBlocks }])
          }

          const reasoningContent = json.contentBlockDelta.delta?.reasoningContent
          if (reasoningContent && supportsThinking) {
            setReasoning(true)
            if (reasoningContent?.text || reasoningContent?.signature) {
              reasoningContentText = reasoningContentText + (reasoningContent?.text || '')
              reasoningContentSignature = reasoningContent?.signature || ''

              // 最新のreasoningTextを状態として保持
              if (reasoningContent?.text) {
                setLatestReasoningText(reasoningContentText)
              }

              setMessages([
                ...currentMessages,
                {
                  role: 'assistant',
                  content: [
                    {
                      reasoningContent: {
                        reasoningText: {
                          text: reasoningContentText,
                          signature: reasoningContentSignature
                        }
                      }
                    },
                    { text: s }
                  ]
                }
              ])
            } else if (reasoningContent.redactedContent) {
              redactedContent = reasoningContent.redactedContent
              setMessages([
                ...currentMessages,
                {
                  role: 'assistant',
                  content: [
                    {
                      reasoningContent: {
                        redactedContent: reasoningContent.redactedContent
                      }
                    },
                    { text: s }
                  ]
                }
              ])
            }
          }

          if (toolUse) {
            input = input + json.contentBlockDelta.delta?.toolUse?.input

            const getContentBlocks = () => {
              if (redactedContent) {
                return [
                  {
                    reasoningContent: {
                      redactedContent: redactedContent
                    }
                  },
                  { text: s },
                  {
                    toolUse: { name: toolUse?.name, toolUseId: toolUse?.toolUseId, input: input }
                  }
                ]
              } else if (reasoningContentText.length > 0) {
                return [
                  {
                    reasoningContent: {
                      reasoningText: {
                        text: reasoningContentText,
                        signature: reasoningContentSignature
                      }
                    }
                  },
                  { text: s },
                  {
                    toolUse: { name: toolUse?.name, toolUseId: toolUse?.toolUseId, input: input }
                  }
                ]
              } else {
                return [
                  { text: s },
                  {
                    toolUse: { name: toolUse?.name, toolUseId: toolUse?.toolUseId, input: input }
                  }
                ]
              }
            }

            setMessages([
              ...currentMessages,
              {
                role,
                content: getContentBlocks()
              }
            ])
          }
        } else if (json.metadata) {
          // Metadataを処理
          const metadata: IdentifiableMessage['metadata'] = {
            converseMetadata: {},
            sessionCost: undefined
          }
          metadata.converseMetadata = json.metadata

          let sessionCost: number
          // モデルIDがある場合、コストを計算
          if (
            modelId &&
            metadata.converseMetadata.usage &&
            metadata.converseMetadata.usage.inputTokens &&
            metadata.converseMetadata.usage.outputTokens
          ) {
            try {
              const pricingCalculator = new PricingCalculator(modelId)
              sessionCost = pricingCalculator.calculateTotalCost(
                metadata.converseMetadata.usage.inputTokens,
                metadata.converseMetadata.usage.outputTokens,
                metadata.converseMetadata.usage.cacheReadInputTokens || 0,
                metadata.converseMetadata.usage.cacheWriteInputTokens || 0
              )
              metadata.sessionCost = sessionCost
            } catch (error) {
              log.error('Error calculating cost:', error)
            }
          }

          // 直近のアシスタントメッセージにメタデータを関連付ける
          if (lastAssistantMessageId.current) {
            // メッセージ配列からIDが一致するメッセージを見つけてメタデータを追加
            setMessages((prevMessages) => {
              return prevMessages.map((msg) => {
                if (msg.id === lastAssistantMessageId.current) {
                  return {
                    ...msg,
                    metadata: {
                      ...msg.metadata,
                      converseMetadata: metadata.converseMetadata,
                      sessionCost: metadata.sessionCost
                    }
                  }
                }
                return msg
              })
            })

            // currentMessagesの最後（直近のメッセージ）を永続化する
            const lastMessageIndex = currentMessages.length - 1
            const lastMessage = currentMessages[lastMessageIndex]

            if (
              lastMessage &&
              'id' in lastMessage &&
              lastMessage.id === lastAssistantMessageId.current
            ) {
              // 型を明確にしてメタデータを追加
              const updatedMessage: IdentifiableMessage = {
                ...(lastMessage as IdentifiableMessage),
                metadata: {
                  ...(lastMessage as any).metadata,
                  converseMetadata: metadata.converseMetadata,
                  sessionCost: metadata.sessionCost
                }
              }

              // 配列の最後のメッセージを更新
              currentMessages[lastMessageIndex] = updatedMessage

              // メタデータを受信した時点で永続化を行う
              await persistMessage(updatedMessage)
            }
          }
        } else {
          log.error('unexpected json:', json)
        }
      }

      return stopReason
    } catch (error: any) {
      if (error.name === 'AbortError') {
        log.debug('Chat stream aborted')
        return
      }
<<<<<<< HEAD
      console.error({ streamChatRequestError: error })
      // エラーメッセージをそのままトーストに表示
      toast.error(error.message || t('request error'))
=======
      log.error('streamChatRequestError', { streamChatRequestError: error })
      toast.error(t('request error'))
>>>>>>> 5c07f0d6
      const messageId = generateMessageId()
      const errorMessage: IdentifiableMessage = {
        role: 'assistant' as const,
        content: [{ text: error.message }],
        id: messageId
      }

      // エラーメッセージIDを記録
      lastAssistantMessageId.current = messageId
      setMessages([...currentMessages, errorMessage])
      await persistMessage(errorMessage)
      throw error
    } finally {
      // 使用済みの AbortController をクリア
      if (abortController.current?.signal.aborted) {
        abortController.current = null
      }
    }
  }

  /**
   * 直近5回のassistantメッセージが全てJSONパースエラーを含むかチェック
   */
  const hasConsecutiveJsonParseErrors = (messages: Message[]): boolean => {
    const recentAssistantMessages = messages.filter((msg) => msg.role === 'assistant').slice(-3) // 最新の3つを取得

    return (
      recentAssistantMessages.length === 5 &&
      recentAssistantMessages.every((msg) =>
        msg.content?.some(
          (block) => block.toolUse?.input && (block.toolUse.input as any).__jsonParseError === true
        )
      )
    )
  }

  const recursivelyExecTool = async (contentBlocks: ContentBlock[], currentMessages: Message[]) => {
    const contentBlock = contentBlocks.find((block) => block.toolUse)
    if (!contentBlock) {
      return
    }

    const toolResults: ContentBlock[] = []
    for (const contentBlock of contentBlocks) {
      if (Object.keys(contentBlock).includes('toolUse')) {
        const toolUse = contentBlock.toolUse
        if (toolUse?.name) {
          try {
            const toolInput = {
              type: toolUse.name,
              ...(toolUse.input as any)
            }
            setExecutingTool(toolInput.type)

            const toolResult = await window.api.bedrock.executeTool(toolInput, {
              sessionId: currentSessionId
            })
            setExecutingTool(null)

            // ツール実行結果用のContentBlockを作成
            let resultContentBlock: ContentBlock
            if (Object.prototype.hasOwnProperty.call(toolResult, 'name')) {
              resultContentBlock = {
                toolResult: {
                  toolUseId: toolUse.toolUseId,
                  content: [{ json: toolResult as any }],
                  status: 'success'
                }
              }
            } else {
              resultContentBlock = {
                toolResult: {
                  toolUseId: toolUse.toolUseId,
                  content: [{ text: toolResult as any }],
                  status: 'success'
                }
              }
            }

            // GuardrailがActive状態であればチェック実行
            if (
              guardrailSettings.enabled &&
              guardrailSettings.guardrailIdentifier &&
              guardrailSettings.guardrailVersion
            ) {
              try {
                log.debug('Applying guardrail to tool result')
                // ツール結果をガードレールで検証
                const toolResultText =
                  typeof toolResult === 'string' ? toolResult : JSON.stringify(toolResult)

                log.debug('tool result text', { toolResultText })
                // ツール結果をGuardrailで評価
                const guardrailResult = await window.api.bedrock.applyGuardrail({
                  guardrailIdentifier: guardrailSettings.guardrailIdentifier,
                  guardrailVersion: guardrailSettings.guardrailVersion,
                  source: 'OUTPUT', // ツールからの出力をチェック
                  content: [
                    {
                      text: {
                        text: toolResultText
                      }
                    }
                  ]
                })
                log.debug('guardrail result', { guardrailResult })

                // ガードレールが介入した場合は代わりにエラーメッセージを使用
                if (guardrailResult.action === 'GUARDRAIL_INTERVENED') {
                  log.warn('Guardrail intervened for tool result', guardrailResult)
                  let errorMessage = t('guardrail.toolResult.blocked')

                  // もしガードレールが出力を提供していれば、それを使用
                  if (guardrailResult.outputs && guardrailResult.outputs.length > 0) {
                    const output = guardrailResult.outputs[0]
                    if (output.text) {
                      errorMessage = output.text
                    }
                  }

                  // エラーステータスのツール結果を作成
                  resultContentBlock = {
                    toolResult: {
                      toolUseId: toolUse.toolUseId,
                      content: [{ text: errorMessage }],
                      status: 'error'
                    }
                  }

                  toast(t('guardrail.intervention'), {
                    icon: '⚠️',
                    style: {
                      backgroundColor: '#FEF3C7', // Light yellow background
                      color: '#92400E', // Amber text color
                      border: '1px solid #F59E0B' // Amber border
                    }
                  })
                }
              } catch (guardrailError) {
                log.error('Error applying guardrail to tool result:', guardrailError)
                // ガードレールエラー時は元のツール結果を使用し続ける
              }
            }

            // 最終的なツール結果をコレクションに追加
            toolResults.push(resultContentBlock)
          } catch (e: any) {
            log.error('tool result processing error', { error: e })
            toolResults.push({
              toolResult: {
                toolUseId: toolUse.toolUseId,
                content: [{ text: e.toString() }],
                status: 'error'
              }
            })
          }
        }
      }
    }

    const toolResultMessage: IdentifiableMessage = {
      role: 'user',
      content: toolResults,
      id: generateMessageId()
    }
    currentMessages.push(toolResultMessage)
    setMessages((prev) => [...prev, toolResultMessage])
    await persistMessage(toolResultMessage)

    const stopReason = await streamChat(
      {
        messages: currentMessages,
        modelId,
        system: systemPrompt ? [{ text: systemPrompt }] : undefined,
        toolConfig: enabledTools.length ? { tools: enabledTools } : undefined
      },
      currentMessages
    )

    if (stopReason === 'tool_use' || stopReason === 'max_tokens') {
      const lastMessage = currentMessages[currentMessages.length - 1].content
      if (lastMessage) {
        // max_tokensで連続JSONパースエラーの場合は処理中断
        if (stopReason === 'max_tokens' && hasConsecutiveJsonParseErrors(currentMessages)) {
          toast.error('Max token limit reached repeatedly. Stopping generation.')

          // 最後のtoolUseIdを取得
          const lastToolUse = lastMessage.find((block) => block.toolUse)?.toolUse
          const toolUseId = lastToolUse?.toolUseId || 'error-tool-use'

          const toolResultMessage: IdentifiableMessage = {
            role: 'user',
            content: [
              {
                toolResult: {
                  toolUseId: toolUseId,
                  content: [{ text: 'Max token limit reached repeatedly. Stopping generation.' }],
                  status: 'error'
                }
              }
            ],
            id: generateMessageId()
          }

          currentMessages.push(toolResultMessage)
          setMessages((prev) => [...prev, toolResultMessage])
          await persistMessage(toolResultMessage)

          setLoading(false)
          return
        }

        await recursivelyExecTool(lastMessage, currentMessages)
        return
      }
    }
  }

  const handleSubmit = async (userInput: string, attachedImages?: AttachedImage[]) => {
    if (!userInput && (!attachedImages || attachedImages.length === 0)) {
      return toast.error('Please enter a message or attach images')
    }

    if (!modelId) {
      return toast.error('Please select a model')
    }

    let result
    try {
      setLoading(true)
      const currentMessages = [...messages]

      const imageContents: any =
        attachedImages?.map((image) => ({
          image: {
            format: image.file.type.split('/')[1] as ImageFormat,
            source: {
              bytes: image.base64
            }
          }
        })) ?? []

      // GuardRails形式のメッセージを構築
      const textContent = guardrailSettings.enabled
        ? {
            guardContent: {
              text: {
                text: userInput
              }
            }
          }
        : {
            text: userInput
          }

      const content = imageContents.length > 0 ? [...imageContents, textContent] : [textContent]

      const userMessage: IdentifiableMessage = {
        role: 'user',
        content,
        id: generateMessageId()
      }

      currentMessages.push(userMessage)
      setMessages((prev) => [...prev, userMessage])
      await persistMessage(userMessage)

      await streamChat(
        {
          messages: currentMessages,
          modelId,
          system: systemPrompt ? [{ text: systemPrompt }] : undefined,
          toolConfig: enabledTools.length ? { tools: enabledTools } : undefined
        },
        currentMessages
      )

      const lastMessage = currentMessages[currentMessages.length - 1]
      if (lastMessage.content?.find((v) => v.toolUse)) {
        if (!lastMessage.content) {
          log.warn('last message', lastMessage)
          result = null
        } else {
          result = await recursivelyExecTool(lastMessage.content, currentMessages)
        }
      }

      // チャット完了時に通知を表示（設定が有効な場合のみ）
      if (notification) {
        // 最新のアシスタントメッセージを取得
        const lastAssistantMessage = currentMessages.filter((msg) => msg.role === 'assistant').pop()

        // テキストコンテンツを抽出
        let notificationBody = ''
        if (lastAssistantMessage?.content) {
          const textContent = lastAssistantMessage.content
            .filter((content) => 'text' in content)
            .map((content) => (content as { text: string }).text)
            .join(' ')

          // 最初の1-2文を抽出（または最初の100文字程度）
          notificationBody = textContent
            .split(/[.。]/)
            .filter((sentence) => sentence.trim().length > 0)
            .slice(0, 2)
            .join('. ')
            .trim()

          // 長すぎる場合は切り詰める
          if (notificationBody.length > 100) {
            notificationBody = notificationBody.substring(0, 100) + '...'
          }
        }

        // 応答が空の場合はデフォルトメッセージを使用
        if (!notificationBody) {
          notificationBody = t('notification.messages.chatComplete.body')
        }

        await notificationService.showNotification(t('notification.messages.chatComplete.title'), {
          body: notificationBody,
          silent: false // 通知音を有効化
        })
      }
    } catch (error: any) {
      log.error('Error in handleSubmit:', error)
      toast.error(error.message || 'An error occurred')
    } finally {
      setLoading(false)
      setExecutingTool(null)
    }
    return result
  }

  // チャットをクリアする機能
  const clearChat = useCallback(async () => {
    // 進行中の通信を中断
    abortCurrentRequest()

    // 新しいセッションを作成
    const newSessionId = await createSession('defaultAgent', modelId, systemPrompt)
    setCurrentSessionId(newSessionId)

    // メッセージをクリア
    setMessages([])

    // キャッシュポイントもリセット
    lastCachePoint.current = undefined
  }, [modelId, systemPrompt, abortCurrentRequest, createSession])

  // 軽量処理用モデルIDを取得
  const { getLightModelId } = useLightProcessingModel()

  // 現在のセッションにタイトルを生成する関数
  const generateTitleForCurrentSession = useCallback(async () => {
    if (!currentSessionId || !enableHistory) return

    // このセッションIDをタイトル生成済みとしてマーク
    titleGenerated.current.add(currentSessionId)

    try {
      // セッションの詳細を取得
      const session = getSession(currentSessionId)
      if (!session) return

      // セッションのタイトルが既にカスタマイズされている場合は生成しない
      // "Chat "で始まるデフォルトタイトルのみ置き換える
      if (!session.title.startsWith('Chat ')) return

      // 軽量処理用モデルIDを取得
      const lightModelId = getLightModelId()

      // 軽量モデルでタイトルを生成
      const newTitle = await generateSessionTitle(session, lightModelId, t)
      if (newTitle) {
        await updateSessionTitle(currentSessionId, newTitle)
      }
    } catch (error) {
      log.error('Error generating title for current session:', error)
    }
  }, [currentSessionId, modelId, t, enableHistory, getSession, updateSessionTitle])

  // メッセージ数を監視してタイトル生成を実行
  useEffect(() => {
    // メッセージが閾値を超え、まだタイトルが生成されていない場合に実行
    if (
      messages.length > MESSAGE_THRESHOLD &&
      currentSessionId &&
      !titleGenerated.current.has(currentSessionId) &&
      enableHistory
    ) {
      generateTitleForCurrentSession()
    }
  }, [messages.length, currentSessionId, generateTitleForCurrentSession, enableHistory])

  const setSession = useCallback(
    (newSessionId: string) => {
      // 既存のセッションにタイトルを生成
      if (
        currentSessionId &&
        messages.length > MESSAGE_THRESHOLD &&
        !titleGenerated.current.has(currentSessionId) &&
        enableHistory
      ) {
        generateTitleForCurrentSession()
      }

      // 進行中の通信を中断してから新しいセッションを設定
      abortCurrentRequest()
      setCurrentSessionId(newSessionId)
    },
    [
      abortCurrentRequest,
      messages.length,
      currentSessionId,
      MESSAGE_THRESHOLD,
      generateTitleForCurrentSession,
      enableHistory
    ]
  )

  return {
    messages,
    loading,
    reasoning,
    executingTool,
    latestReasoningText, // 最新のreasoningTextを外部に公開
    handleSubmit,
    setMessages,
    currentSessionId,
    setCurrentSessionId: setSession, // 中断処理付きのセッション切り替え関数を返す
    clearChat,
    stopGeneration // 停止ボタン用の関数をエクスポート
  }
}<|MERGE_RESOLUTION|>--- conflicted
+++ resolved
@@ -17,7 +17,6 @@
 import { useTranslation } from 'react-i18next'
 import { useLightProcessingModel } from '@renderer/lib/modelSelection'
 import { useAgentTools } from './useAgentTools'
-import { getThinkingSupportedModelIds } from '@common/models/models'
 
 import { AttachedImage } from '../components/InputForm/TextArea'
 import { ChatMessage } from '@/types/chat/history'
@@ -25,8 +24,13 @@
 import { notificationService } from '@renderer/services/NotificationService'
 import { limitContextLength } from '@renderer/lib/contextLength'
 import { IdentifiableMessage } from '@/types/chat/message'
-import { PromptCacheManager } from '@common/models/promptCache'
-import { PricingCalculator } from '@common/models/pricing'
+import {
+  addCachePointsToMessages,
+  addCachePointToSystem,
+  addCachePointToTools,
+  logCacheUsage
+} from '@common/utils/promptCacheUtils'
+import { calculateCost } from '@renderer/lib/pricing/modelPricing'
 
 // メッセージの送信時に、Trace を全て載せると InputToken が逼迫するので取り除く
 function removeTraces(messages) {
@@ -68,19 +72,6 @@
   })
 }
 
-// reasoningContentを含むブロックを除外する関数
-function removeReasoningContent(messages: Message[]): Message[] {
-  return messages.map((message) => {
-    if (message.content && Array.isArray(message.content)) {
-      return {
-        ...message,
-        content: message.content.filter((block) => !('reasoningContent' in block))
-      }
-    }
-    return message
-  })
-}
-
 export const useAgentChat = (
   modelId: string,
   systemPrompt?: string,
@@ -347,43 +338,28 @@
     // 新しい AbortController を作成
     abortController.current = new AbortController()
 
-    // モデルがthinkingをサポートしているか確認
-    const thinkingSupportedModelIds = getThinkingSupportedModelIds()
-    const supportsThinking = thinkingSupportedModelIds.some((id) => modelId.includes(id))
-
     // Context長に基づいてメッセージを制限
-    let limitedMessages = removeTraces(limitContextLength(currentMessages, contextLength))
-
-    // モデルがthinkingをサポートしていない場合、reasoningContentを除外
-    if (!supportsThinking) {
-      limitedMessages = removeReasoningContent(limitedMessages)
-    }
-
-    // Prompt Cache適用（enablePromptCacheが有効な場合）
-    if (enablePromptCache) {
-      const cacheManager = new PromptCacheManager(modelId)
-      props.messages = cacheManager.addCachePointsToMessages(
-        limitedMessages,
-        lastCachePoint.current
-      )
-
-      // キャッシュポイントが更新された場合、次回の会話ためにキャッシュポイントのインデックスを更新
-      if (props.messages[props.messages.length - 1].content?.some((b) => b.cachePoint?.type)) {
-        // 次回の会話のために現在のキャッシュポイントを更新
-        // 現在のメッセージ配列の最後のインデックスを次回の最初のキャッシュポイントとして設定
-        lastCachePoint.current = props.messages.length - 1
-      }
-
-      // システムプロンプトとツール設定にもキャッシュポイントを追加
-      if (props.system) {
-        props.system = cacheManager.addCachePointToSystem(props.system)
-      }
-
-      if (props.toolConfig) {
-        props.toolConfig = cacheManager.addCachePointToTools(props.toolConfig) as any
-      }
-    } else {
-      props.messages = limitedMessages
+    const limitedMessages = removeTraces(limitContextLength(currentMessages, contextLength))
+
+    // キャッシュポイントを追加（前回のキャッシュポイントを引き継ぐ）
+    props.messages = enablePromptCache
+      ? addCachePointsToMessages(limitedMessages, modelId, lastCachePoint.current)
+      : limitedMessages
+
+    // キャッシュポイントが更新された場合、次回の会話ためにキャッシュポイントのインデックスを更新
+    if (props.messages[props.messages.length - 1].content?.some((b) => b.cachePoint?.type)) {
+      // 次回の会話のために現在のキャッシュポイントを更新
+      // 現在のメッセージ配列の最後のインデックスを次回の最初のキャッシュポイントとして設定
+      lastCachePoint.current = props.messages.length - 1
+    }
+
+    // システムプロンプトとツール設定にもキャッシュポイントを追加
+    if (props.system && enablePromptCache) {
+      props.system = addCachePointToSystem(props.system, modelId)
+    }
+
+    if (props.toolConfig && enablePromptCache) {
+      props.toolConfig = addCachePointToTools(props.toolConfig, modelId)
     }
 
     const generator = streamChatCompletion(props, abortController.current.signal)
@@ -521,7 +497,7 @@
           }
 
           const reasoningContent = json.contentBlockDelta.delta?.reasoningContent
-          if (reasoningContent && supportsThinking) {
+          if (reasoningContent) {
             setReasoning(true)
             if (reasoningContent?.text || reasoningContent?.signature) {
               reasoningContentText = reasoningContentText + (reasoningContent?.text || '')
@@ -634,18 +610,21 @@
             metadata.converseMetadata.usage.outputTokens
           ) {
             try {
-              const pricingCalculator = new PricingCalculator(modelId)
-              sessionCost = pricingCalculator.calculateTotalCost(
+              sessionCost = calculateCost(
+                modelId,
                 metadata.converseMetadata.usage.inputTokens,
                 metadata.converseMetadata.usage.outputTokens,
-                metadata.converseMetadata.usage.cacheReadInputTokens || 0,
-                metadata.converseMetadata.usage.cacheWriteInputTokens || 0
+                metadata.converseMetadata.usage.cacheReadInputTokens,
+                metadata.converseMetadata.usage.cacheWriteInputTokens
               )
               metadata.sessionCost = sessionCost
             } catch (error) {
               log.error('Error calculating cost:', error)
             }
           }
+
+          // Prompt Cacheの使用状況をログ出力
+          logCacheUsage(metadata.converseMetadata, modelId)
 
           // 直近のアシスタントメッセージにメタデータを関連付ける
           if (lastAssistantMessageId.current) {
@@ -703,14 +682,8 @@
         log.debug('Chat stream aborted')
         return
       }
-<<<<<<< HEAD
-      console.error({ streamChatRequestError: error })
-      // エラーメッセージをそのままトーストに表示
-      toast.error(error.message || t('request error'))
-=======
       log.error('streamChatRequestError', { streamChatRequestError: error })
       toast.error(t('request error'))
->>>>>>> 5c07f0d6
       const messageId = generateMessageId()
       const errorMessage: IdentifiableMessage = {
         role: 'assistant' as const,
