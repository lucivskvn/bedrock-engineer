--- conflicted
+++ resolved
@@ -1,143 +1,80 @@
 import { rendererLogger as log } from '@renderer/lib/logger';
 import useSetting from '@renderer/hooks/useSetting'
-import { getWebsiteRecommendations } from '@renderer/lib/api'
+import { converse } from '@renderer/lib/api'
 import { getLightProcessingModelId } from '@renderer/lib/modelSelection'
-import { useState, useCallback, useMemo } from 'react'
+import prompts from '@renderer/prompts/prompts'
+import { useState } from 'react'
 import { useTranslation } from 'react-i18next'
-
-// Fisher-Yatesシャッフルアルゴリズムを使用したランダム選択
-const getRandomPrompts = <T,>(prompts: T[], count: number): T[] => {
-  const shuffled = [...prompts]
-  for (let i = shuffled.length - 1; i > 0; i--) {
-    const j = Math.floor(Math.random() * (i + 1))
-    ;[shuffled[i], shuffled[j]] = [shuffled[j], shuffled[i]]
-  }
-  return shuffled.slice(0, count)
-}
 
 export const useRecommendChanges = () => {
   const {
     t,
     i18n: { language }
   } = useTranslation()
-
-  // 常に表示する固定プロンプト
-  const fixedPrompt = useMemo(() => ({ title: t('ecSiteTitle'), value: t('ecSiteValue') }), [t])
-
-  // ランダム選択用のプロンプトリスト（固定プロンプトを除く59個）
-  const allExamplePrompts = useMemo(
-    () => [
-      // 既存のプロンプト (5個)
-      { title: t('ecSiteAdminTitle'), value: t('ecSiteAdminValue') },
-      { title: t('healthFitnessSiteTitle'), value: t('healthFitnessSiteValue') },
-      { title: t('drawingGraphTitle'), value: t('drawingGraphValue') },
-      { title: t('todoAppTitle'), value: t('todoAppValue') },
-      { title: t('codeTransformTitle'), value: t('codeTransformValue') },
-      // ECサイト系 (8個)
-      { title: t('fashionEcSiteTitle'), value: t('fashionEcSiteValue') },
-      { title: t('bookStoreTitle'), value: t('bookStoreValue') },
-      { title: t('handmadeMarketTitle'), value: t('handmadeMarketValue') },
-      { title: t('foodEcSiteTitle'), value: t('foodEcSiteValue') },
-      { title: t('furnitureEcSiteTitle'), value: t('furnitureEcSiteValue') },
-      { title: t('cosmeticEcSiteTitle'), value: t('cosmeticEcSiteValue') },
-      { title: t('petShopTitle'), value: t('petShopValue') },
-      { title: t('digitalGoodsTitle'), value: t('digitalGoodsValue') },
-      // コーポレート・ビジネス系 (10個)
-      { title: t('itCorporateTitle'), value: t('itCorporateValue') },
-      { title: t('startupLpTitle'), value: t('startupLpValue') },
-      { title: t('recruitingSiteTitle'), value: t('recruitingSiteValue') },
-      { title: t('irPageTitle'), value: t('irPageValue') },
-      { title: t('serviceLpTitle'), value: t('serviceLpValue') },
-      { title: t('contactFormTitle'), value: t('contactFormValue') },
-      { title: t('pricingPageTitle'), value: t('pricingPageValue') },
-      { title: t('companyBlogTitle'), value: t('companyBlogValue') },
-      { title: t('pressReleaseTitle'), value: t('pressReleaseValue') },
-      { title: t('partnerPageTitle'), value: t('partnerPageValue') },
-      // メディア・コンテンツ系 (10個)
-      { title: t('newsSiteTitle'), value: t('newsSiteValue') },
-      { title: t('recipeSiteTitle'), value: t('recipeSiteValue') },
-      { title: t('travelGuideTitle'), value: t('travelGuideValue') },
-      { title: t('movieReviewTitle'), value: t('movieReviewValue') },
-      { title: t('musicStreamingTitle'), value: t('musicStreamingValue') },
-      { title: t('podcastPlatformTitle'), value: t('podcastPlatformValue') },
-      { title: t('onlineMagazineTitle'), value: t('onlineMagazineValue') },
-      { title: t('photoGalleryTitle'), value: t('photoGalleryValue') },
-      { title: t('videoSharingTitle'), value: t('videoSharingValue') },
-      { title: t('qaCommunityTitle'), value: t('qaCommunityValue') },
-      // アプリケーション系 (10個)
-      { title: t('calendarAppTitle'), value: t('calendarAppValue') },
-      { title: t('noteAppTitle'), value: t('noteAppValue') },
-      { title: t('projectManagementTitle'), value: t('projectManagementValue') },
-      { title: t('chatAppTitle'), value: t('chatAppValue') },
-      { title: t('emailClientTitle'), value: t('emailClientValue') },
-      { title: t('timeTrackerTitle'), value: t('timeTrackerValue') },
-      { title: t('budgetAppTitle'), value: t('budgetAppValue') },
-      { title: t('fileManagerTitle'), value: t('fileManagerValue') },
-      { title: t('crmDashboardTitle'), value: t('crmDashboardValue') },
-      // データ可視化・ダッシュボード系 (10個)
-      { title: t('salesDashboardTitle'), value: t('salesDashboardValue') },
-      { title: t('analyticsDashboardTitle'), value: t('analyticsDashboardValue') },
-      { title: t('monitoringDashboardTitle'), value: t('monitoringDashboardValue') },
-      { title: t('socialMediaAnalyticsTitle'), value: t('socialMediaAnalyticsValue') },
-      { title: t('inventoryDashboardTitle'), value: t('inventoryDashboardValue') },
-      { title: t('kpiDashboardTitle'), value: t('kpiDashboardValue') },
-      { title: t('userBehaviorTitle'), value: t('userBehaviorValue') },
-      { title: t('financialReportTitle'), value: t('financialReportValue') },
-      { title: t('serverMonitoringTitle'), value: t('serverMonitoringValue') },
-      // 専門分野系 (10個)
-      { title: t('learningPlatformTitle'), value: t('learningPlatformValue') },
-      { title: t('medicalBookingTitle'), value: t('medicalBookingValue') },
-      { title: t('realEstateTitle'), value: t('realEstateValue') },
-      { title: t('restaurantBookingTitle'), value: t('restaurantBookingValue') },
-      { title: t('eventPlatformTitle'), value: t('eventPlatformValue') },
-      { title: t('freelanceMatchingTitle'), value: t('freelanceMatchingValue') },
-      { title: t('votingSystemTitle'), value: t('votingSystemValue') },
-      { title: t('crowdfundingTitle'), value: t('crowdfundingValue') },
-      { title: t('portfolioSiteTitle'), value: t('portfolioSiteValue') }
-    ],
-    [t]
-  )
-
-  const [recommendChanges, setRecommendChanges] = useState(() => [
-    fixedPrompt,
-    ...getRandomPrompts(allExamplePrompts, 5)
-  ])
+  const examplePrompts = [
+    {
+      title: t('ecSiteTitle'),
+      value: t('ecSiteValue')
+    },
+    {
+      title: t('ecSiteAdminTitle'),
+      value: t('ecSiteAdminValue')
+    },
+    {
+      title: t('healthFitnessSiteTitle'),
+      value: t('healthFitnessSiteValue')
+    },
+    {
+      title: t('drawingGraphTitle'),
+      value: t('drawingGraphValue')
+    },
+    {
+      title: t('todoAppTitle'),
+      value: t('todoAppValue')
+    },
+    {
+      title: t('codeTransformTitle'),
+      value: t('codeTransformValue')
+    }
+  ]
+  const [recommendChanges, setRecommendChanges] = useState(examplePrompts)
   const [recommendLoading, setRecommendLoading] = useState(false)
   const { currentLLM: llm, lightProcessingModel } = useSetting()
 
-  const getRecommendChanges = useCallback(
-    async (websiteCode: string) => {
-      setRecommendLoading(true)
+  const getRecommendChanges = async (websiteCode: string) => {
+    let retry = 0
+    if (retry > 3) {
+      return
+    }
+    setRecommendLoading(true)
+    const result = await converse({
+      modelId: getLightProcessingModelId(llm, lightProcessingModel),
+      system: [{ text: t(prompts.WebsiteGenerator.recommend.system, { language }) }],
+      messages: [{ role: 'user', content: [{ text: websiteCode }] }],
+      inferenceConfig: {
+        maxTokens: 4096,
+        temperature: 0.5
+      }
+    })
 
-      try {
-        const result = await getWebsiteRecommendations({
-          websiteCode,
-          language,
-          modelId: getLightProcessingModelId(llm, lightProcessingModel)
-        })
+    const recommendChanges = result.output.message?.content[0]?.text
 
-        setRecommendChanges(result.recommendations)
-      } catch (e) {
-        console.error('Error getting recommend changes:', e)
-      } finally {
+    try {
+      if (recommendChanges) {
+        const json = JSON.parse(recommendChanges)
+        setRecommendChanges(json)
         setRecommendLoading(false)
       }
-<<<<<<< HEAD
-    },
-    [llm, lightProcessingModel, language]
-  )
-=======
     } catch (e) {
       log.debug('Error parsing recommend changes', { error: e })
       retry += 1
       return getRecommendChanges(websiteCode)
     }
   }
->>>>>>> 5c07f0d6
 
-  const refleshRecommendChanges = useCallback(() => {
-    setRecommendChanges([fixedPrompt, ...getRandomPrompts(allExamplePrompts, 5)])
-  }, [allExamplePrompts, fixedPrompt])
+  const refleshRecommendChanges = () => {
+    setRecommendChanges(examplePrompts)
+  }
 
   return {
     recommendChanges,
