require('dotenv').config()

/** @type {import('jest').Config} */
const esModules = [
  'node-fetch',
  'data-uri-to-buffer',
  'fetch-blob',
  'formdata-polyfill',
  'node-domexception',
  'web-streams-polyfill'
]

module.exports = {
  testEnvironment: 'node',
  testTimeout: 90000,
  moduleFileExtensions: ['ts', 'tsx', 'js', 'jsx', 'json', 'node'],
  transformIgnorePatterns: [`/node_modules/(?!${esModules.join('|')})`],
  transform: {
    '^.+\\.[tj]sx?$': ['babel-jest', { configFile: './babel.config.js' }]
  },
<<<<<<< HEAD
  testMatch: ['**/*.integration.test.ts'],
  setupFiles: ['<rootDir>/jest.integration.setup.js'],
  // Run tests in parallel across multiple workers for faster execution
  maxWorkers: '50%' // Use 50% of available CPU cores
=======
  testMatch: ['**/*.integration.test.ts', '**/*.integration.test.tsx'],
  setupFiles: ['<rootDir>/jest.integration.setup.js']
>>>>>>> 5c07f0d6
}<|MERGE_RESOLUTION|>--- conflicted
+++ resolved
@@ -18,13 +18,6 @@
   transform: {
     '^.+\\.[tj]sx?$': ['babel-jest', { configFile: './babel.config.js' }]
   },
-<<<<<<< HEAD
-  testMatch: ['**/*.integration.test.ts'],
-  setupFiles: ['<rootDir>/jest.integration.setup.js'],
-  // Run tests in parallel across multiple workers for faster execution
-  maxWorkers: '50%' // Use 50% of available CPU cores
-=======
   testMatch: ['**/*.integration.test.ts', '**/*.integration.test.tsx'],
   setupFiles: ['<rootDir>/jest.integration.setup.js']
->>>>>>> 5c07f0d6
 }